--- conflicted
+++ resolved
@@ -48,14 +48,7 @@
 
 proto_library(
     name = "v1_proto",
-<<<<<<< HEAD
     srcs = ["debug.proto", "health.proto", "slasher.proto"],
-=======
-    srcs = [
-        "debug.proto",
-        "health.proto",
-    ],
->>>>>>> b2d9f9a2
     visibility = ["//visibility:public"],
     deps = [
         "//proto/beacon/p2p/v1:v1_proto",
