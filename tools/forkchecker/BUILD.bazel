load("@prysm//tools/go:def.bzl", "go_library")
load("@io_bazel_rules_go//go:def.bzl", "go_binary")

go_library(
    name = "go_default_library",
    srcs = ["forkchecker.go"],
    importpath = "github.com/prysmaticlabs/prysm/tools/forkchecker",
    visibility = ["//visibility:private"],
    deps = [
        "//shared/params:go_default_library",
<<<<<<< HEAD
=======
        "@com_github_gogo_protobuf//types:go_default_library",
        "@com_github_prysmaticlabs_eth2_types//:go_default_library",
>>>>>>> cbd01d4f
        "@com_github_prysmaticlabs_ethereumapis//eth/v1alpha1:go_default_library",
        "@com_github_sirupsen_logrus//:go_default_library",
        "@org_golang_google_grpc//:go_default_library",
        "@org_golang_google_protobuf//types/known/emptypb:go_default_library",
    ],
)

go_binary(
    name = "forkchecker",
    embed = [":go_default_library"],
    visibility = ["//visibility:public"],
)<|MERGE_RESOLUTION|>--- conflicted
+++ resolved
@@ -8,11 +8,7 @@
     visibility = ["//visibility:private"],
     deps = [
         "//shared/params:go_default_library",
-<<<<<<< HEAD
-=======
-        "@com_github_gogo_protobuf//types:go_default_library",
         "@com_github_prysmaticlabs_eth2_types//:go_default_library",
->>>>>>> cbd01d4f
         "@com_github_prysmaticlabs_ethereumapis//eth/v1alpha1:go_default_library",
         "@com_github_sirupsen_logrus//:go_default_library",
         "@org_golang_google_grpc//:go_default_library",
