// Package state implements the whole state transition
// function which consists of per slot, per-epoch transitions, and
// bootstrapping the genesis state according to the eth2 spec.
package state

import (
	"context"
	"fmt"

	"github.com/pkg/errors"
	ethpb "github.com/prysmaticlabs/ethereumapis/eth/v1alpha1"
	b "github.com/prysmaticlabs/prysm/beacon-chain/core/blocks"
	iface "github.com/prysmaticlabs/prysm/beacon-chain/state/interface"
	"github.com/prysmaticlabs/prysm/beacon-chain/state/stateV0"
	pb "github.com/prysmaticlabs/prysm/proto/beacon/p2p/v1"
	"github.com/prysmaticlabs/prysm/shared/params"
	"github.com/prysmaticlabs/prysm/shared/trieutil"
)

// GenesisBeaconState gets called when MinGenesisActiveValidatorCount count of
// full deposits were made to the deposit contract and the ChainStart log gets emitted.
//
// Spec pseudocode definition:
//	def initialize_beacon_state_from_eth1(eth1_block_hash: Hash,
//	  eth1_timestamp: uint64,
//	  deposits: Sequence[Deposit]) -> BeaconState:
//	  state = BeaconState(
//	    genesis_time=eth1_timestamp - eth1_timestamp % SECONDS_PER_DAY + 2 * SECONDS_PER_DAY,
//	    eth1_data=Eth1Data(block_hash=eth1_block_hash, deposit_count=len(deposits)),
//	    latest_block_header=BeaconBlockHeader(body_root=hash_tree_root(BeaconBlockBody())),
//        randao_mixes=[eth1_block_hash] * EPOCHS_PER_HISTORICAL_VECTOR,  # Seed RANDAO with Eth1 entropy
//	  )
//
//	  # Process deposits
//	  leaves = list(map(lambda deposit: deposit.data, deposits))
//	  for index, deposit in enumerate(deposits):
//	    deposit_data_list = List[DepositData, 2**DEPOSIT_CONTRACT_TREE_DEPTH](*leaves[:index + 1])
//	    state.eth1_data.deposit_root = hash_tree_root(deposit_data_list)
//	    process_deposit(state, deposit)
//
//	  # Process activations
//	  for index, validator in enumerate(state.validators):
//	    balance = state.balances[index]
//	    validator.effective_balance = min(balance - balance % EFFECTIVE_BALANCE_INCREMENT, MAX_EFFECTIVE_BALANCE)
//	    if validator.effective_balance == MAX_EFFECTIVE_BALANCE:
//	    validator.activation_eligibility_epoch = GENESIS_EPOCH
//	    validator.activation_epoch = GENESIS_EPOCH
//
//	  # Populate active_index_roots and compact_committees_roots
//	  indices_list = List[ValidatorIndex, VALIDATOR_REGISTRY_LIMIT](get_active_validator_indices(state, GENESIS_EPOCH))
//	  active_index_root = hash_tree_root(indices_list)
//	  committee_root = get_compact_committees_root(state, GENESIS_EPOCH)
//	  for index in range(EPOCHS_PER_HISTORICAL_VECTOR):
//	    state.active_index_roots[index] = active_index_root
//	    state.compact_committees_roots[index] = committee_root
//	  return state
// This method differs from the spec so as to process deposits beforehand instead of the end of the function.
func GenesisBeaconState(deposits []*ethpb.Deposit, genesisTime uint64, eth1Data *ethpb.Eth1Data) (iface.BeaconState, error) {
	if eth1Data == nil {
		return nil, errors.New("no eth1data provided for genesis state")
	}
	state, err := EmptyGenesisState()
	if err != nil {
		return nil, err
	}
	// Process initial deposits.
	var leaves [][]byte
	for _, deposit := range deposits {
		if deposit == nil || deposit.Data == nil {
			return nil, fmt.Errorf("nil deposit or deposit with nil data cannot be processed: %v", deposit)
		}
		hash, err := deposit.Data.HashTreeRoot()
		if err != nil {
			return nil, err
		}
		leaves = append(leaves, hash[:])
	}
	var trie *trieutil.SparseMerkleTrie
	if len(leaves) > 0 {
		trie, err = trieutil.GenerateTrieFromItems(leaves, params.BeaconConfig().DepositContractTreeDepth)
		if err != nil {
			return nil, err
		}
	} else {
		trie, err = trieutil.NewTrie(params.BeaconConfig().DepositContractTreeDepth)
		if err != nil {
			return nil, err
		}
	}

	depositRoot := trie.Root()
	eth1Data.DepositRoot = depositRoot[:]
	err = state.SetEth1Data(eth1Data)
	if err != nil {
		return nil, err
	}

	state, err = b.ProcessPreGenesisDeposits(context.TODO(), state, deposits)
	if err != nil {
		return nil, errors.Wrap(err, "could not process validator deposits")
	}

	return OptimizedGenesisBeaconState(genesisTime, state, state.Eth1Data())
}

// OptimizedGenesisBeaconState is used to create a state that has already processed deposits. This is to efficiently
// create a mainnet state at chainstart.
func OptimizedGenesisBeaconState(genesisTime uint64, preState iface.BeaconState, eth1Data *ethpb.Eth1Data) (iface.BeaconState, error) {
	if eth1Data == nil {
		return nil, errors.New("no eth1data provided for genesis state")
	}

	randaoMixes := make([][]byte, params.BeaconConfig().EpochsPerHistoricalVector)
	for i := 0; i < len(randaoMixes); i++ {
		h := make([]byte, 32)
		copy(h, eth1Data.BlockHash)
		randaoMixes[i] = h
	}

	zeroHash := params.BeaconConfig().ZeroHash[:]

	activeIndexRoots := make([][]byte, params.BeaconConfig().EpochsPerHistoricalVector)
	for i := 0; i < len(activeIndexRoots); i++ {
		activeIndexRoots[i] = zeroHash
	}

	blockRoots := make([][]byte, params.BeaconConfig().SlotsPerHistoricalRoot)
	for i := 0; i < len(blockRoots); i++ {
		blockRoots[i] = zeroHash
	}

	stateRoots := make([][]byte, params.BeaconConfig().SlotsPerHistoricalRoot)
	for i := 0; i < len(stateRoots); i++ {
		stateRoots[i] = zeroHash
	}

	slashings := make([]uint64, params.BeaconConfig().EpochsPerSlashingsVector)

	genesisValidatorsRoot, err := stateV0.ValidatorRegistryRoot(preState.Validators())
	if err != nil {
		return nil, errors.Wrapf(err, "could not hash tree root genesis validators %v", err)
	}

	state := &pb.BeaconState{
		// Misc fields.
		Slot:                  0,
		GenesisTime:           genesisTime,
		GenesisValidatorsRoot: genesisValidatorsRoot[:],

		Fork: &pb.Fork{
			PreviousVersion: params.BeaconConfig().GenesisForkVersion,
			CurrentVersion:  params.BeaconConfig().GenesisForkVersion,
			Epoch:           0,
		},

		// Validator registry fields.
		Validators: preState.Validators(),
		Balances:   preState.Balances(),

		// Randomness and committees.
		RandaoMixes: randaoMixes,

		// Finality.
		PreviousJustifiedCheckpoint: &ethpb.Checkpoint{
			Epoch: 0,
			Root:  params.BeaconConfig().ZeroHash[:],
		},
		CurrentJustifiedCheckpoint: &ethpb.Checkpoint{
			Epoch: 0,
			Root:  params.BeaconConfig().ZeroHash[:],
		},
		JustificationBits: []byte{0},
		FinalizedCheckpoint: &ethpb.Checkpoint{
			Epoch: 0,
			Root:  params.BeaconConfig().ZeroHash[:],
		},

		HistoricalRoots:           [][]byte{},
		BlockRoots:                blockRoots,
		StateRoots:                stateRoots,
		Slashings:                 slashings,
		CurrentEpochAttestations:  []*pb.PendingAttestation{},
		PreviousEpochAttestations: []*pb.PendingAttestation{},

		// Eth1 data.
		Eth1Data:         eth1Data,
		Eth1DataVotes:    []*ethpb.Eth1Data{},
		Eth1DepositIndex: preState.Eth1DepositIndex(),
	}

	bodyRoot, err := (&ethpb.BeaconBlockBody{
		RandaoReveal: make([]byte, 96),
		Eth1Data: &ethpb.Eth1Data{
			DepositRoot: make([]byte, 32),
			BlockHash:   make([]byte, 32),
		},
<<<<<<< HEAD
		Graffiti:           make([]byte, 32),
		ApplicationPayload: &ethpb.ApplicationPayload{},
=======
		Graffiti: make([]byte, 32),
		ApplicationPayload: &ethpb.ApplicationPayload{
			BlockHash:    make([]byte, 32),
			Coinbase:     make([]byte, 20),
			StateRoot:    make([]byte, 32),
			GasLimit:     0,
			GasUsed:      0,
			ReceiptRoot:  make([]byte, 32),
			LogsBloom:    make([]byte, 256),
			Transactions: make([]*ethpb.Transaction, 0),
		},
>>>>>>> a2b5c29a
	}).HashTreeRoot()
	if err != nil {
		return nil, errors.Wrap(err, "could not hash tree root empty block body")
	}

	state.LatestBlockHeader = &ethpb.BeaconBlockHeader{
		ParentRoot: zeroHash,
		StateRoot:  zeroHash,
		BodyRoot:   bodyRoot[:],
	}

	return stateV0.InitializeFromProto(state)
}

// EmptyGenesisState returns an empty beacon state object.
func EmptyGenesisState() (iface.BeaconState, error) {
	state := &pb.BeaconState{
		// Misc fields.
		Slot: 0,
		Fork: &pb.Fork{
			PreviousVersion: params.BeaconConfig().GenesisForkVersion,
			CurrentVersion:  params.BeaconConfig().GenesisForkVersion,
			Epoch:           0,
		},
		// Validator registry fields.
		Validators: []*ethpb.Validator{},
		Balances:   []uint64{},

		JustificationBits:         []byte{0},
		HistoricalRoots:           [][]byte{},
		CurrentEpochAttestations:  []*pb.PendingAttestation{},
		PreviousEpochAttestations: []*pb.PendingAttestation{},

		// Eth1 data.
		Eth1Data:         &ethpb.Eth1Data{},
		Eth1DataVotes:    []*ethpb.Eth1Data{},
		Eth1DepositIndex: 0,
	}
	return stateV0.InitializeFromProto(state)
}

// IsValidGenesisState gets called whenever there's a deposit event,
// it checks whether there's enough effective balance to trigger and
// if the minimum genesis time arrived already.
//
// Spec pseudocode definition:
//  def is_valid_genesis_state(state: BeaconState) -> bool:
//     if state.genesis_time < MIN_GENESIS_TIME:
//         return False
//     if len(get_active_validator_indices(state, GENESIS_EPOCH)) < MIN_GENESIS_ACTIVE_VALIDATOR_COUNT:
//         return False
//     return True
// This method has been modified from the spec to allow whole states not to be saved
// but instead only cache the relevant information.
func IsValidGenesisState(chainStartDepositCount, currentTime uint64) bool {
	if currentTime < params.BeaconConfig().MinGenesisTime {
		return false
	}
	if chainStartDepositCount < params.BeaconConfig().MinGenesisActiveValidatorCount {
		return false
	}
	return true
}<|MERGE_RESOLUTION|>--- conflicted
+++ resolved
@@ -194,10 +194,6 @@
 			DepositRoot: make([]byte, 32),
 			BlockHash:   make([]byte, 32),
 		},
-<<<<<<< HEAD
-		Graffiti:           make([]byte, 32),
-		ApplicationPayload: &ethpb.ApplicationPayload{},
-=======
 		Graffiti: make([]byte, 32),
 		ApplicationPayload: &ethpb.ApplicationPayload{
 			BlockHash:    make([]byte, 32),
@@ -206,10 +202,9 @@
 			GasLimit:     0,
 			GasUsed:      0,
 			ReceiptRoot:  make([]byte, 32),
-			LogsBloom:    make([]byte, 256),
+			LogsBloom:    make([][]byte, 256),
 			Transactions: make([]*ethpb.Transaction, 0),
 		},
->>>>>>> a2b5c29a
 	}).HashTreeRoot()
 	if err != nil {
 		return nil, errors.Wrap(err, "could not hash tree root empty block body")
