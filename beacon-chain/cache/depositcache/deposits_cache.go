// Package depositcache is the source of validator deposits maintained
// in-memory by the beacon node – deposits processed from the
// eth1 powchain are then stored in this cache to be accessed by
// any other service during a beacon node's runtime.
package depositcache

import (
	"bytes"
	"context"
	"encoding/hex"
	"math/big"
	"sort"
	"sync"
	"time"

	"github.com/pkg/errors"
	"github.com/prometheus/client_golang/prometheus"
	"github.com/prometheus/client_golang/prometheus/promauto"
	dbpb "github.com/prysmaticlabs/prysm/proto/prysm/v1alpha1"
	ethpb "github.com/prysmaticlabs/prysm/proto/prysm/v1alpha1"
	"github.com/prysmaticlabs/prysm/shared/bytesutil"
	"github.com/prysmaticlabs/prysm/shared/params"
	"github.com/prysmaticlabs/prysm/shared/trieutil"
	"github.com/sirupsen/logrus"
	"go.opencensus.io/trace"
)

var (
	historicalDepositsCount = promauto.NewCounter(prometheus.CounterOpts{
		Name: "beacondb_all_deposits",
		Help: "The number of total deposits in the beaconDB in-memory database",
	})
)

// DepositFetcher defines a struct which can retrieve deposit information from a store.
type DepositFetcher interface {
	AllDeposits(ctx context.Context, untilBlk *big.Int) []*ethpb.Deposit
	DepositByPubkey(ctx context.Context, pubKey []byte) (*ethpb.Deposit, *big.Int)
	DepositsNumberAndRootAtHeight(ctx context.Context, blockHeight *big.Int) (uint64, [32]byte)
	FinalizedDeposits(ctx context.Context) *FinalizedDeposits
	NonFinalizedDeposits(ctx context.Context, untilBlk *big.Int) []*ethpb.Deposit
}

// FinalizedDeposits stores the trie of deposits that have been included
// in the beacon state up to the latest finalized checkpoint.
type FinalizedDeposits struct {
	Deposits        *trieutil.SparseMerkleTrie
	MerkleTrieIndex int64
}

// DepositCache stores all in-memory deposit objects. This
// stores all the deposit related data that is required by the beacon-node.
type DepositCache struct {
	// Beacon chain deposits in memory.
	pendingDeposits   []*dbpb.DepositContainer
	deposits          []*dbpb.DepositContainer
	finalizedDeposits *FinalizedDeposits
	depositsLock      sync.RWMutex
}

// New instantiates a new deposit cache
func New() (*DepositCache, error) {
	finalizedDepositsTrie, err := trieutil.NewTrie(params.BeaconConfig().DepositContractTreeDepth)
	if err != nil {
		return nil, err
	}

	// finalizedDeposits.MerkleTrieIndex is initialized to -1 because it represents the index of the last trie item.
	// Inserting the first item into the trie will set the value of the index to 0.
	return &DepositCache{
		pendingDeposits:   []*dbpb.DepositContainer{},
		deposits:          []*dbpb.DepositContainer{},
		finalizedDeposits: &FinalizedDeposits{Deposits: finalizedDepositsTrie, MerkleTrieIndex: -1},
	}, nil
}

// InsertDeposit into the database. If deposit or block number are nil
// then this method does nothing.
func (dc *DepositCache) InsertDeposit(ctx context.Context, d *ethpb.Deposit, blockNum uint64, index int64, depositRoot [32]byte) error {
	ctx, span := trace.StartSpan(ctx, "DepositsCache.InsertDeposit")
	defer span.End()
	if d == nil {
		log.WithFields(logrus.Fields{
			"block":        blockNum,
			"deposit":      d,
			"index":        index,
			"deposit root": hex.EncodeToString(depositRoot[:]),
		}).Warn("Ignoring nil deposit insertion")
		return errors.New("nil deposit inserted into the cache")
	}
	dc.depositsLock.Lock()
	defer dc.depositsLock.Unlock()

	if int(index) != len(dc.deposits) {
		return errors.Errorf("wanted deposit with index %d to be inserted but received %d", len(dc.deposits), index)
	}
	// Keep the slice sorted on insertion in order to avoid costly sorting on retrieval.
	heightIdx := sort.Search(len(dc.deposits), func(i int) bool { return dc.deposits[i].Index >= index })
	newDeposits := append(
		[]*dbpb.DepositContainer{{Deposit: d, Eth1BlockHeight: blockNum, DepositRoot: depositRoot[:], Index: index}},
		dc.deposits[heightIdx:]...)
	dc.deposits = append(dc.deposits[:heightIdx], newDeposits...)
	historicalDepositsCount.Inc()
	return nil
}

// InsertDepositContainers inserts a set of deposit containers into our deposit cache.
func (dc *DepositCache) InsertDepositContainers(ctx context.Context, ctrs []*dbpb.DepositContainer) {
	ctx, span := trace.StartSpan(ctx, "DepositsCache.InsertDepositContainers")
	defer span.End()
	dc.depositsLock.Lock()
	defer dc.depositsLock.Unlock()

	sort.SliceStable(ctrs, func(i int, j int) bool { return ctrs[i].Index < ctrs[j].Index })
	dc.deposits = ctrs
	historicalDepositsCount.Add(float64(len(ctrs)))
}

// InsertFinalizedDeposits inserts deposits up to eth1DepositIndex (inclusive) into the finalized deposits cache.
func (dc *DepositCache) InsertFinalizedDeposits(ctx context.Context, eth1DepositIndex int64) {
	ctx, span := trace.StartSpan(ctx, "DepositsCache.InsertFinalizedDeposits")
	defer span.End()
	dc.depositsLock.Lock()
	defer dc.depositsLock.Unlock()

	depositTrie := dc.finalizedDeposits.Deposits
	insertIndex := int(dc.finalizedDeposits.MerkleTrieIndex + 1)
	for _, d := range dc.deposits {
		if d.Index <= dc.finalizedDeposits.MerkleTrieIndex {
			continue
		}
		if d.Index > eth1DepositIndex {
			break
		}
		depHash, err := d.Deposit.Data.HashTreeRoot()
		if err != nil {
			log.WithError(err).Error("Could not hash deposit data. Finalized deposit cache not updated.")
			return
		}
		depositTrie.Insert(depHash[:], insertIndex)
		insertIndex++
	}

	dc.finalizedDeposits = &FinalizedDeposits{
		Deposits:        depositTrie,
		MerkleTrieIndex: eth1DepositIndex,
	}
}

// AllDepositContainers returns all historical deposit containers.
func (dc *DepositCache) AllDepositContainers(ctx context.Context) []*dbpb.DepositContainer {
	ctx, span := trace.StartSpan(ctx, "DepositsCache.AllDepositContainers")
	defer span.End()
	dc.depositsLock.RLock()
	defer dc.depositsLock.RUnlock()

	return dc.deposits
}

// AllDeposits returns a list of historical deposits until the given block number
// (inclusive). If no block is specified then this method returns all historical deposits.
func (dc *DepositCache) AllDeposits(ctx context.Context, untilBlk *big.Int) []*ethpb.Deposit {
	ctx, span := trace.StartSpan(ctx, "DepositsCache.AllDeposits")
	defer span.End()
	dc.depositsLock.RLock()
	defer dc.depositsLock.RUnlock()

	var deposits []*ethpb.Deposit
	for _, ctnr := range dc.deposits {
		if untilBlk == nil || untilBlk.Uint64() >= ctnr.Eth1BlockHeight {
			deposits = append(deposits, ctnr.Deposit)
		}
	}
	return deposits
}

// DepositsNumberAndRootAtHeight returns number of deposits made up to blockheight and the
// root that corresponds to the latest deposit at that blockheight.
func (dc *DepositCache) DepositsNumberAndRootAtHeight(ctx context.Context, blockHeight *big.Int) (uint64, [32]byte) {
	ctx, span := trace.StartSpan(ctx, "DepositsCache.DepositsNumberAndRootAtHeight")
	defer span.End()
	dc.depositsLock.RLock()
	defer dc.depositsLock.RUnlock()
	start := time.Now()
	heightIdx := sort.Search(len(dc.deposits), func(i int) bool { return dc.deposits[i].Eth1BlockHeight > blockHeight.Uint64() })
<<<<<<< HEAD
	log.Infof("Sorting in DepositsNumberAndRootAtHeight: depositsLength = %d, blockHeight = %d,  timeTaken = %d msug", len(dc.deposits), blockHeight, time.Since(start).Milliseconds())
=======
	log.Infof("GetBlock(): sort time DepositsNumberAndRootAtHeight: depositLen = %d, blockHeight = %d, sortTime = %d ms", len(dc.deposits), blockHeight, time.Since(start).Milliseconds())
>>>>>>> 8963dece
	// send the deposit root of the empty trie, if eth1follow distance is greater than the time of the earliest
	// deposit.
	if heightIdx == 0 {
		return 0, [32]byte{}
	}
	return uint64(heightIdx), bytesutil.ToBytes32(dc.deposits[heightIdx-1].DepositRoot)
}

// DepositByPubkey looks through historical deposits and finds one which contains
// a certain public key within its deposit data.
func (dc *DepositCache) DepositByPubkey(ctx context.Context, pubKey []byte) (*ethpb.Deposit, *big.Int) {
	ctx, span := trace.StartSpan(ctx, "DepositsCache.DepositByPubkey")
	defer span.End()
	dc.depositsLock.RLock()
	defer dc.depositsLock.RUnlock()

	var deposit *ethpb.Deposit
	var blockNum *big.Int
	for _, ctnr := range dc.deposits {
		if bytes.Equal(ctnr.Deposit.Data.PublicKey, pubKey) {
			deposit = ctnr.Deposit
			blockNum = big.NewInt(int64(ctnr.Eth1BlockHeight))
			break
		}
	}
	return deposit, blockNum
}

// FinalizedDeposits returns the finalized deposits trie.
func (dc *DepositCache) FinalizedDeposits(ctx context.Context) *FinalizedDeposits {
	ctx, span := trace.StartSpan(ctx, "DepositsCache.FinalizedDeposits")
	defer span.End()
	dc.depositsLock.RLock()
	defer dc.depositsLock.RUnlock()

	return &FinalizedDeposits{
		Deposits:        dc.finalizedDeposits.Deposits.Copy(),
		MerkleTrieIndex: dc.finalizedDeposits.MerkleTrieIndex,
	}
}

// NonFinalizedDeposits returns the list of non-finalized deposits until the given block number (inclusive).
// If no block is specified then this method returns all non-finalized deposits.
func (dc *DepositCache) NonFinalizedDeposits(ctx context.Context, untilBlk *big.Int) []*ethpb.Deposit {
	ctx, span := trace.StartSpan(ctx, "DepositsCache.NonFinalizedDeposits")
	defer span.End()
	dc.depositsLock.RLock()
	defer dc.depositsLock.RUnlock()

	if dc.finalizedDeposits == nil {
		return dc.AllDeposits(ctx, untilBlk)
	}

	lastFinalizedDepositIndex := dc.finalizedDeposits.MerkleTrieIndex
	var deposits []*ethpb.Deposit
	for _, d := range dc.deposits {
		if (d.Index > lastFinalizedDepositIndex) && (untilBlk == nil || untilBlk.Uint64() >= d.Eth1BlockHeight) {
			deposits = append(deposits, d.Deposit)
		}
	}

	return deposits
}

// PruneProofs removes proofs from all deposits whose index is equal or less than untilDepositIndex.
func (dc *DepositCache) PruneProofs(ctx context.Context, untilDepositIndex int64) error {
	ctx, span := trace.StartSpan(ctx, "DepositsCache.PruneProofs")
	defer span.End()
	dc.depositsLock.Lock()
	defer dc.depositsLock.Unlock()

	if untilDepositIndex >= int64(len(dc.deposits)) {
		untilDepositIndex = int64(len(dc.deposits) - 1)
	}

	for i := untilDepositIndex; i >= 0; i-- {
		if ctx.Err() != nil {
			return ctx.Err()
		}
		// Finding a nil proof means that all proofs up to this deposit have been already pruned.
		if dc.deposits[i].Deposit.Proof == nil {
			break
		}
		dc.deposits[i].Deposit.Proof = nil
	}

	return nil
}<|MERGE_RESOLUTION|>--- conflicted
+++ resolved
@@ -183,11 +183,7 @@
 	defer dc.depositsLock.RUnlock()
 	start := time.Now()
 	heightIdx := sort.Search(len(dc.deposits), func(i int) bool { return dc.deposits[i].Eth1BlockHeight > blockHeight.Uint64() })
-<<<<<<< HEAD
-	log.Infof("Sorting in DepositsNumberAndRootAtHeight: depositsLength = %d, blockHeight = %d,  timeTaken = %d msug", len(dc.deposits), blockHeight, time.Since(start).Milliseconds())
-=======
 	log.Infof("GetBlock(): sort time DepositsNumberAndRootAtHeight: depositLen = %d, blockHeight = %d, sortTime = %d ms", len(dc.deposits), blockHeight, time.Since(start).Milliseconds())
->>>>>>> 8963dece
 	// send the deposit root of the empty trie, if eth1follow distance is greater than the time of the earliest
 	// deposit.
 	if heightIdx == 0 {
