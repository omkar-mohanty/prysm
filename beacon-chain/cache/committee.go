// +build !libfuzzer

package cache

import (
	"errors"
	"sync"

	lru "github.com/hashicorp/golang-lru"
	"github.com/prometheus/client_golang/prometheus"
	"github.com/prometheus/client_golang/prometheus/promauto"
	types "github.com/prysmaticlabs/eth2-types"
	"github.com/prysmaticlabs/prysm/shared/params"
	"github.com/prysmaticlabs/prysm/shared/sliceutil"
)

var (
	// maxCommitteesCacheSize defines the max number of shuffled committees on per randao basis can cache.
	// Due to reorgs and long finality, it's good to keep the old cache around for quickly switch over.
	maxCommitteesCacheSize = uint64(32)

	// CommitteeCacheMiss tracks the number of committee requests that aren't present in the cache.
	CommitteeCacheMiss = promauto.NewCounter(prometheus.CounterOpts{
		Name: "committee_cache_miss",
		Help: "The number of committee requests that aren't present in the cache.",
	})
	// CommitteeCacheHit tracks the number of committee requests that are in the cache.
	CommitteeCacheHit = promauto.NewCounter(prometheus.CounterOpts{
		Name: "committee_cache_hit",
		Help: "The number of committee requests that are present in the cache.",
	})
)

// CommitteeCache is a struct with 1 queue for looking up shuffled indices list by seed.
type CommitteeCache struct {
	CommitteeCache *lru.Cache
	lock           sync.RWMutex
}

// committeeKeyFn takes the seed as the key to retrieve shuffled indices of a committee in a given epoch.
func committeeKeyFn(obj interface{}) (string, error) {
	info, ok := obj.(*Committees)
	if !ok {
		return "", ErrNotCommittee
	}
	return key(info.Seed), nil
}

// NewCommitteesCache creates a new committee cache for storing/accessing shuffled indices of a committee.
func NewCommitteesCache() *CommitteeCache {
	cCache, err := lru.New(int(maxCommitteesCacheSize))
	// An error is only returned if the size of the cache is
	// <= 0.
	if err != nil {
		panic(err)
	}
	return &CommitteeCache{
		CommitteeCache: cCache,
	}
}

// Committee fetches the shuffled indices by slot and committee index. Every list of indices
// represent one committee. Returns true if the list exists with slot and committee index. Otherwise returns false, nil.
func (c *CommitteeCache) Committee(slot types.Slot, seed [32]byte, index types.CommitteeIndex) ([]types.ValidatorIndex, error) {
	c.lock.RLock()
	defer c.lock.RUnlock()

	obj, exists := c.CommitteeCache.Get(key(seed))
	if exists {
		CommitteeCacheHit.Inc()
	} else {
		CommitteeCacheMiss.Inc()
		return nil, nil
	}

	item, ok := obj.(*Committees)
	if !ok {
		return nil, ErrNotCommittee
	}

	committeeCountPerSlot := uint64(1)
	if item.CommitteeCount/uint64(params.BeaconConfig().SlotsPerEpoch) > 1 {
		committeeCountPerSlot = item.CommitteeCount / uint64(params.BeaconConfig().SlotsPerEpoch)
	}

	indexOffSet := uint64(index) + uint64(slot.ModSlot(params.BeaconConfig().SlotsPerEpoch).Mul(committeeCountPerSlot))
	start, end := startEndIndices(item, indexOffSet)

	if end > uint64(len(item.ShuffledIndices)) || end < start {
		return nil, errors.New("requested index out of bound")
	}

	return item.ShuffledIndices[start:end], nil
}

// AddCommitteeShuffledList adds Committee shuffled list object to the cache. T
// his method also trims the least recently list if the cache size has ready the max cache size limit.
func (c *CommitteeCache) AddCommitteeShuffledList(committees *Committees) error {
	c.lock.Lock()
	defer c.lock.Unlock()
	key, err := committeeKeyFn(committees)
	if err != nil {
		return err
	}
	_ = c.CommitteeCache.Add(key, committees)
	return nil
}

// ActiveIndices returns the active indices of a given seed stored in cache.
func (c *CommitteeCache) ActiveIndices(seed [32]byte) ([]types.ValidatorIndex, error) {
	c.lock.RLock()
	defer c.lock.RUnlock()
	obj, exists := c.CommitteeCache.Get(key(seed))

	if exists {
		CommitteeCacheHit.Inc()
	} else {
		CommitteeCacheMiss.Inc()
		return nil, nil
	}

	item, ok := obj.(*Committees)
	if !ok {
		return nil, ErrNotCommittee
	}

	return item.SortedIndices, nil
}

// ActiveBalance returns the total active balance of a given seed stored in cache.
func (c *CommitteeCache) ActiveBalance(seed [32]byte) (uint64, error) {
	c.lock.RLock()
	defer c.lock.RUnlock()
	obj, exists := c.CommitteeCache.Get(key(seed))

	if exists {
		CommitteeCacheHit.Inc()
	} else {
		CommitteeCacheMiss.Inc()
		return 0, ErrNonCommitteeKey
	}

	item, ok := obj.(*Committees)
	if !ok {
		return 0, ErrNotCommittee
	}
<<<<<<< HEAD
	if item == nil {
=======
	if item == nil || item.ActiveBalance == nil {
>>>>>>> 1f102c25
		return 0, errors.New("item is nil")
	}

	// Return `ErrNonCommitteeKey` if active balance field doesnt exist in item.
	if !item.ActiveBalance.Exist {
		return 0, ErrNonCommitteeKey
	}

	return item.ActiveBalance.Total, nil
}

// ActiveIndicesCount returns the active indices count of a given seed stored in cache.
func (c *CommitteeCache) ActiveIndicesCount(seed [32]byte) (int, error) {
	c.lock.RLock()
	defer c.lock.RUnlock()
	obj, exists := c.CommitteeCache.Get(key(seed))
	if exists {
		CommitteeCacheHit.Inc()
	} else {
		CommitteeCacheMiss.Inc()
		return 0, nil
	}

	item, ok := obj.(*Committees)
	if !ok {
		return 0, ErrNotCommittee
	}

	return len(item.SortedIndices), nil
}

// HasEntry returns true if the committee cache has a value.
func (c *CommitteeCache) HasEntry(seed string) bool {
	_, ok := c.CommitteeCache.Get(seed)
	return ok
}

func startEndIndices(c *Committees, index uint64) (uint64, uint64) {
	validatorCount := uint64(len(c.ShuffledIndices))
	start := sliceutil.SplitOffset(validatorCount, c.CommitteeCount, index)
	end := sliceutil.SplitOffset(validatorCount, c.CommitteeCount, index+1)
	return start, end
}

// Using seed as source for key to handle reorgs in the same epoch.
// The seed is derived from state's array of randao mixes and epoch value
// hashed together. This avoids collisions on different validator set. Spec definition:
// https://github.com/ethereum/eth2.0-specs/blob/v0.9.3/specs/core/0_beacon-chain.md#get_seed
func key(seed [32]byte) string {
	return string(seed[:])
}<|MERGE_RESOLUTION|>--- conflicted
+++ resolved
@@ -144,11 +144,7 @@
 	if !ok {
 		return 0, ErrNotCommittee
 	}
-<<<<<<< HEAD
-	if item == nil {
-=======
 	if item == nil || item.ActiveBalance == nil {
->>>>>>> 1f102c25
 		return 0, errors.New("item is nil")
 	}
 
