--- conflicted
+++ resolved
@@ -217,11 +217,12 @@
 		return errors.Wrap(err, "could not verify initial checkpoint provided for chain sync")
 	}
 
+	gvr := saved.GenesisValidatorRoot()
 	s.cfg.StateNotifier.StateFeed().Send(&feed.Event{
 		Type: statefeed.Initialized,
 		Data: &statefeed.InitializedData{
 			StartTime:             s.genesisTime,
-			GenesisValidatorsRoot: saved.GenesisValidatorRoot(),
+			GenesisValidatorsRoot: gvr[:],
 		},
 	})
 
@@ -318,38 +319,6 @@
 		return errors.Wrap(err, "could not get finalized block from db")
 	}
 
-<<<<<<< HEAD
-		genesisValidatorRoot := beaconState.GenesisValidatorRoot()
-		s.cfg.StateNotifier.StateFeed().Send(&feed.Event{
-			Type: statefeed.Initialized,
-			Data: &statefeed.InitializedData{
-				StartTime:             s.genesisTime,
-				GenesisValidatorsRoot: genesisValidatorRoot[:],
-			},
-		})
-	} else {
-		log.Info("Waiting to reach the validator deposit threshold to start the beacon chain...")
-		if s.cfg.ChainStartFetcher == nil {
-			log.Fatal("Not configured web3Service for POW chain")
-			return // return need for TestStartUninitializedChainWithoutConfigPOWChain.
-		}
-		go func() {
-			stateChannel := make(chan *feed.Event, 1)
-			stateSub := s.cfg.StateNotifier.StateFeed().Subscribe(stateChannel)
-			defer stateSub.Unsubscribe()
-			<-attestationProcessorSubscribed
-			for {
-				select {
-				case event := <-stateChannel:
-					if event.Type == statefeed.ChainStarted {
-						data, ok := event.Data.(*statefeed.ChainStartedData)
-						if !ok {
-							log.Error("event data is not type *statefeed.ChainStartedData")
-							return
-						}
-						log.WithField("starttime", data.StartTime).Debug("Received chain start event")
-						s.processChainStartTime(s.ctx, data.StartTime)
-=======
 	if finalizedState == nil || finalizedState.IsNil() || finalizedBlock == nil || finalizedBlock.IsNil() {
 		return errors.New("finalized state and block can't be nil")
 	}
@@ -375,7 +344,6 @@
 					data, ok := event.Data.(*statefeed.ChainStartedData)
 					if !ok {
 						log.Error("event data is not type *statefeed.ChainStartedData")
->>>>>>> 5ab88da1
 						return
 					}
 					log.WithField("starttime", data.StartTime).Debug("Received chain start event")
