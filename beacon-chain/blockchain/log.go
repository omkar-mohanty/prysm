package blockchain

import (
	"encoding/hex"
	"fmt"
	"time"

	"github.com/prysmaticlabs/prysm/config/params"
	ethpb "github.com/prysmaticlabs/prysm/proto/prysm/v1alpha1"
	"github.com/prysmaticlabs/prysm/proto/prysm/v1alpha1/block"
	"github.com/prysmaticlabs/prysm/runtime/version"
	prysmTime "github.com/prysmaticlabs/prysm/time"
	"github.com/prysmaticlabs/prysm/time/slots"
	"github.com/sirupsen/logrus"
)

var log = logrus.WithField("prefix", "blockchain")

// logs state transition related data every slot.
func logStateTransitionData(b block.BeaconBlock) {
	log := log.WithField("slot", b.Slot())
	if len(b.Body().Attestations()) > 0 {
		log = log.WithField("attestations", len(b.Body().Attestations()))
	}
	if len(b.Body().Deposits()) > 0 {
		log = log.WithField("deposits", len(b.Body().Deposits()))
	}
	if len(b.Body().AttesterSlashings()) > 0 {
		log = log.WithField("attesterSlashings", len(b.Body().AttesterSlashings()))
	}
	if len(b.Body().ProposerSlashings()) > 0 {
		log = log.WithField("proposerSlashings", len(b.Body().ProposerSlashings()))
	}
	if len(b.Body().VoluntaryExits()) > 0 {
		log = log.WithField("voluntaryExits", len(b.Body().VoluntaryExits()))
	}
	if b.Version() == version.Altair {
		agg, err := b.Body().SyncAggregate()
		if err == nil {
			log = log.WithField("syncBitsCount", agg.SyncCommitteeBits.Count())
		}
	}
	log.Info("Finished applying state transition")
}

func logBlockSyncStatus(block block.BeaconBlock, blockRoot [32]byte, finalized *ethpb.Checkpoint, receivedTime time.Time, genesisTime uint64) error {
	startTime, err := slots.ToTime(genesisTime, block.Slot())
	if err != nil {
		return err
	}
	log.WithFields(logrus.Fields{
		"slot":           block.Slot(),
		"slotInEpoch":    block.Slot() % params.BeaconConfig().SlotsPerEpoch,
		"blockRoot":      fmt.Sprintf("0x%s...", hex.EncodeToString(blockRoot[:])[:8]),
		"parentRoot":     fmt.Sprintf("0x%s...", hex.EncodeToString(blockRoot[:])[:8]),
		"epoch":          slots.ToEpoch(block.Slot()),
		"finalizedEpoch": finalized.Epoch,
		"finalizedRoot":  fmt.Sprintf("0x%s...", hex.EncodeToString(finalized.Root)[:8]),
<<<<<<< HEAD
		"version":        block.Version(),
=======
		"parentRoot":     fmt.Sprintf("0x%s...", hex.EncodeToString(block.ParentRoot())[:8]),
		"version":        version.String(block.Version()),
>>>>>>> 280dc4ec
	}).Info("Synced new block")
	log.WithFields(logrus.Fields{
		"slot":                      block.Slot,
		"sinceSlotStartTime":        prysmTime.Now().Sub(startTime),
		"chainServiceProcessedTime": prysmTime.Now().Sub(receivedTime),
	}).Debug("Sync new block times")
	return nil
}<|MERGE_RESOLUTION|>--- conflicted
+++ resolved
@@ -56,12 +56,7 @@
 		"epoch":          slots.ToEpoch(block.Slot()),
 		"finalizedEpoch": finalized.Epoch,
 		"finalizedRoot":  fmt.Sprintf("0x%s...", hex.EncodeToString(finalized.Root)[:8]),
-<<<<<<< HEAD
-		"version":        block.Version(),
-=======
-		"parentRoot":     fmt.Sprintf("0x%s...", hex.EncodeToString(block.ParentRoot())[:8]),
 		"version":        version.String(block.Version()),
->>>>>>> 280dc4ec
 	}).Info("Synced new block")
 	log.WithFields(logrus.Fields{
 		"slot":                      block.Slot,
