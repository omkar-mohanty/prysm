--- conflicted
+++ resolved
@@ -99,7 +99,6 @@
 
 	postState, err := state.ExecuteStateTransition(ctx, preState, signed)
 	if err != nil {
-<<<<<<< HEAD
 		return errors.Wrap(err, "could not execute state transition")
 	}
 
@@ -113,9 +112,6 @@
 	}
 	if !valid {
 		return errors.New("signature in block failed to verify")
-=======
-		return err
->>>>>>> 833ac009
 	}
 
 	if err := s.savePostStateInfo(ctx, blockRoot, signed, postState, false /* reg sync */); err != nil {
