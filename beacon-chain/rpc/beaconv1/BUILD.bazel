--- conflicted
+++ resolved
@@ -33,11 +33,7 @@
         "//proto/migration:go_default_library",
         "//shared/bytesutil:go_default_library",
         "//shared/params:go_default_library",
-<<<<<<< HEAD
-=======
         "@com_github_ethereum_go_ethereum//common/hexutil:go_default_library",
-        "@com_github_gogo_protobuf//types:go_default_library",
->>>>>>> 09b1e068
         "@com_github_pkg_errors//:go_default_library",
         "@com_github_prysmaticlabs_ethereumapis//eth/v1:go_default_library",
         "@com_github_prysmaticlabs_ethereumapis//eth/v1alpha1:go_default_library",
