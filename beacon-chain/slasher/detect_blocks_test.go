package slasher

import (
	"context"
	"testing"

	types "github.com/prysmaticlabs/eth2-types"
	mock "github.com/prysmaticlabs/prysm/beacon-chain/blockchain/testing"
	"github.com/prysmaticlabs/prysm/beacon-chain/core/signing"
	dbtest "github.com/prysmaticlabs/prysm/beacon-chain/db/testing"
	slashingsmock "github.com/prysmaticlabs/prysm/beacon-chain/operations/slashings/mock"
	slashertypes "github.com/prysmaticlabs/prysm/beacon-chain/slasher/types"
	"github.com/prysmaticlabs/prysm/beacon-chain/state/stategen"
	"github.com/prysmaticlabs/prysm/config/params"
	"github.com/prysmaticlabs/prysm/crypto/bls"
	"github.com/prysmaticlabs/prysm/encoding/bytesutil"
	ethpb "github.com/prysmaticlabs/prysm/proto/prysm/v1alpha1"
	"github.com/prysmaticlabs/prysm/testing/require"
	"github.com/prysmaticlabs/prysm/testing/util"
	logTest "github.com/sirupsen/logrus/hooks/test"
)

func Test_processQueuedBlocks_DetectsDoubleProposals(t *testing.T) {
	hook := logTest.NewGlobal()
	slasherDB := dbtest.SetupSlasherDB(t)
	beaconDB := dbtest.SetupDB(t)
	ctx, cancel := context.WithCancel(context.Background())

	beaconState, err := util.NewBeaconState()
	require.NoError(t, err)

	// Initialize validators in the state.
	numVals := params.BeaconConfig().MinGenesisActiveValidatorCount
	validators := make([]*ethpb.Validator, numVals)
	privKeys := make([]bls.SecretKey, numVals)
	for i := range validators {
		privKey, err := bls.RandKey()
		require.NoError(t, err)
		privKeys[i] = privKey
		validators[i] = &ethpb.Validator{
			PublicKey:             privKey.PublicKey().Marshal(),
			WithdrawalCredentials: make([]byte, 32),
		}
	}
	err = beaconState.SetValidators(validators)
	require.NoError(t, err)
	domain, err := signing.Domain(
		beaconState.Fork(),
		0,
		params.BeaconConfig().DomainBeaconProposer,
		beaconState.GenesisValidatorRoot(),
	)
	require.NoError(t, err)

	mockChain := &mock.ChainService{
		State: beaconState,
	}
	s := &Service{
		serviceCfg: &ServiceConfig{
			Database:             slasherDB,
			StateNotifier:        &mock.MockStateNotifier{},
			HeadStateFetcher:     mockChain,
<<<<<<< HEAD
			StateGen:             stategen.New(beaconDB, false),
			SlashingPoolInserter: &slashings.PoolMock{},
=======
			StateGen:             stategen.New(beaconDB),
			SlashingPoolInserter: &slashingsmock.PoolMock{},
>>>>>>> 0802c8fe
		},
		params:    DefaultParams(),
		blksQueue: newBlocksQueue(),
	}

	parentRoot := bytesutil.ToBytes32([]byte("parent"))
	err = s.serviceCfg.StateGen.SaveState(ctx, parentRoot, beaconState)
	require.NoError(t, err)

	currentSlotChan := make(chan types.Slot)
	exitChan := make(chan struct{})
	go func() {
		s.processQueuedBlocks(ctx, currentSlotChan)
		exitChan <- struct{}{}
	}()

	signedBlkHeaders := []*slashertypes.SignedBlockHeaderWrapper{
		createProposalWrapper(t, 4, 1, []byte{1}),
		createProposalWrapper(t, 4, 1, []byte{1}),
		createProposalWrapper(t, 4, 1, []byte{1}),
		createProposalWrapper(t, 4, 1, []byte{2}),
	}

	// Add valid signatures to the block headers we are testing.
	for _, proposalWrapper := range signedBlkHeaders {
		proposalWrapper.SignedBeaconBlockHeader.Header.ParentRoot = parentRoot[:]
		headerHtr, err := proposalWrapper.SignedBeaconBlockHeader.Header.HashTreeRoot()
		require.NoError(t, err)
		container := &ethpb.SigningData{
			ObjectRoot: headerHtr[:],
			Domain:     domain,
		}
		signingRoot, err := container.HashTreeRoot()
		require.NoError(t, err)
		privKey := privKeys[proposalWrapper.SignedBeaconBlockHeader.Header.ProposerIndex]
		proposalWrapper.SignedBeaconBlockHeader.Signature = privKey.Sign(signingRoot[:]).Marshal()
	}

	s.blksQueue.extend(signedBlkHeaders)

	currentSlot := types.Slot(4)
	currentSlotChan <- currentSlot
	cancel()
	<-exitChan
	require.LogsContain(t, hook, "Proposer slashing detected")
}

func Test_processQueuedBlocks_NotSlashable(t *testing.T) {
	hook := logTest.NewGlobal()
	slasherDB := dbtest.SetupSlasherDB(t)
	ctx, cancel := context.WithCancel(context.Background())

	beaconState, err := util.NewBeaconState()
	require.NoError(t, err)
	currentSlot := types.Slot(4)
	require.NoError(t, beaconState.SetSlot(currentSlot))
	mockChain := &mock.ChainService{
		State: beaconState,
		Slot:  &currentSlot,
	}

	s := &Service{
		serviceCfg: &ServiceConfig{
			Database:         slasherDB,
			StateNotifier:    &mock.MockStateNotifier{},
			HeadStateFetcher: mockChain,
		},
		params:    DefaultParams(),
		blksQueue: newBlocksQueue(),
	}
	currentSlotChan := make(chan types.Slot)
	exitChan := make(chan struct{})
	go func() {
		s.processQueuedBlocks(ctx, currentSlotChan)
		exitChan <- struct{}{}
	}()
	s.blksQueue.extend([]*slashertypes.SignedBlockHeaderWrapper{
		createProposalWrapper(t, 4, 1, []byte{1}),
		createProposalWrapper(t, 4, 1, []byte{1}),
	})
	currentSlotChan <- currentSlot
	cancel()
	<-exitChan
	require.LogsDoNotContain(t, hook, "Proposer slashing detected")
}

func createProposalWrapper(t *testing.T, slot types.Slot, proposerIndex types.ValidatorIndex, signingRoot []byte) *slashertypes.SignedBlockHeaderWrapper {
	header := &ethpb.BeaconBlockHeader{
		Slot:          slot,
		ProposerIndex: proposerIndex,
		ParentRoot:    params.BeaconConfig().ZeroHash[:],
		StateRoot:     bytesutil.PadTo(signingRoot, 32),
		BodyRoot:      params.BeaconConfig().ZeroHash[:],
	}
	signRoot, err := header.HashTreeRoot()
	require.NoError(t, err)
	fakeSig := make([]byte, 96)
	copy(fakeSig, "hello")
	return &slashertypes.SignedBlockHeaderWrapper{
		SignedBeaconBlockHeader: &ethpb.SignedBeaconBlockHeader{
			Header:    header,
			Signature: fakeSig,
		},
		SigningRoot: signRoot,
	}
}<|MERGE_RESOLUTION|>--- conflicted
+++ resolved
@@ -60,13 +60,8 @@
 			Database:             slasherDB,
 			StateNotifier:        &mock.MockStateNotifier{},
 			HeadStateFetcher:     mockChain,
-<<<<<<< HEAD
 			StateGen:             stategen.New(beaconDB, false),
-			SlashingPoolInserter: &slashings.PoolMock{},
-=======
-			StateGen:             stategen.New(beaconDB),
 			SlashingPoolInserter: &slashingsmock.PoolMock{},
->>>>>>> 0802c8fe
 		},
 		params:    DefaultParams(),
 		blksQueue: newBlocksQueue(),
