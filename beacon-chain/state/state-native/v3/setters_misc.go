--- conflicted
+++ resolved
@@ -55,12 +55,9 @@
 	b.lock.Lock()
 	defer b.lock.Unlock()
 
-<<<<<<< HEAD
-=======
 	if len(val) != fieldparams.RootLength {
 		return errors.New("incorrect validator root length")
 	}
->>>>>>> 0802c8fe
 	b.genesisValidatorsRoot = bytesutil.ToBytes32(val)
 	b.markFieldAsDirty(genesisValidatorRoot)
 	return nil
@@ -99,15 +96,9 @@
 	b.sharedFieldReferences[historicalRoots].MinusRef()
 	b.sharedFieldReferences[historicalRoots] = stateutil.NewRef(1)
 
-<<<<<<< HEAD
-	roots := make([][32]byte, len(val))
-	for i, r := range val {
-		roots[i] = bytesutil.ToBytes32(r)
-=======
 	roots := make([][fieldparams.RootLength]byte, len(val))
 	for i, r := range val {
 		copy(roots[i][:], r)
->>>>>>> 0802c8fe
 	}
 	b.historicalRoots = roots
 	b.markFieldAsDirty(historicalRoots)
@@ -122,11 +113,7 @@
 
 	roots := b.historicalRoots
 	if b.sharedFieldReferences[historicalRoots].Refs() > 1 {
-<<<<<<< HEAD
-		roots = make([][32]byte, len(b.historicalRoots))
-=======
 		roots = make([][fieldparams.RootLength]byte, len(b.historicalRoots))
->>>>>>> 0802c8fe
 		copy(roots, b.historicalRoots)
 		b.sharedFieldReferences[historicalRoots].MinusRef()
 		b.sharedFieldReferences[historicalRoots] = stateutil.NewRef(1)
