package v3

import (
	ethpb "github.com/prysmaticlabs/prysm/proto/prysm/v1alpha1"
)

// Eth1Data corresponding to the proof-of-work chain information stored in the beacon state.
func (b *BeaconState) Eth1Data() *ethpb.Eth1Data {
	if b.eth1Data == nil {
		return nil
	}

	b.lock.RLock()
	defer b.lock.RUnlock()

<<<<<<< HEAD
	return b.eth1DataInternal()
}

// eth1DataInternal corresponding to the proof-of-work chain information stored in the beacon state.
// This assumes that a lock is already held on BeaconState.
func (b *BeaconState) eth1DataInternal() *ethpb.Eth1Data {
=======
	return b.eth1DataVal()
}

// eth1DataVal corresponding to the proof-of-work chain information stored in the beacon state.
// This assumes that a lock is already held on BeaconState.
func (b *BeaconState) eth1DataVal() *ethpb.Eth1Data {
>>>>>>> 0802c8fe
	if b.eth1Data == nil {
		return nil
	}

	return ethpb.CopyETH1Data(b.eth1Data)
}

// Eth1DataVotes corresponds to votes from Ethereum on the canonical proof-of-work chain
// data retrieved from eth1.
func (b *BeaconState) Eth1DataVotes() []*ethpb.Eth1Data {
	if b.eth1DataVotes == nil {
		return nil
	}

	b.lock.RLock()
	defer b.lock.RUnlock()

<<<<<<< HEAD
	return b.eth1DataVotesInternal()
}

// eth1DataVotesInternal corresponds to votes from Ethereum on the canonical proof-of-work chain
// data retrieved from eth1.
// This assumes that a lock is already held on BeaconState.
func (b *BeaconState) eth1DataVotesInternal() []*ethpb.Eth1Data {
=======
	return b.eth1DataVotesVal()
}

// eth1DataVotesVal corresponds to votes from Ethereum on the canonical proof-of-work chain
// data retrieved from eth1.
// This assumes that a lock is already held on BeaconState.
func (b *BeaconState) eth1DataVotesVal() []*ethpb.Eth1Data {
>>>>>>> 0802c8fe
	if b.eth1DataVotes == nil {
		return nil
	}

	res := make([]*ethpb.Eth1Data, len(b.eth1DataVotes))
	for i := 0; i < len(res); i++ {
		res[i] = ethpb.CopyETH1Data(b.eth1DataVotes[i])
	}
	return res
}

// Eth1DepositIndex corresponds to the index of the deposit made to the
// validator deposit contract at the time of this state's eth1 data.
func (b *BeaconState) Eth1DepositIndex() uint64 {
	b.lock.RLock()
	defer b.lock.RUnlock()

<<<<<<< HEAD
	return b.eth1DepositIndexInternal()
}

// eth1DepositIndexInternal corresponds to the index of the deposit made to the
// validator deposit contract at the time of this state's eth1 data.
// This assumes that a lock is already held on BeaconState.
func (b *BeaconState) eth1DepositIndexInternal() uint64 {
=======
>>>>>>> 0802c8fe
	return b.eth1DepositIndex
}<|MERGE_RESOLUTION|>--- conflicted
+++ resolved
@@ -13,21 +13,12 @@
 	b.lock.RLock()
 	defer b.lock.RUnlock()
 
-<<<<<<< HEAD
-	return b.eth1DataInternal()
-}
-
-// eth1DataInternal corresponding to the proof-of-work chain information stored in the beacon state.
-// This assumes that a lock is already held on BeaconState.
-func (b *BeaconState) eth1DataInternal() *ethpb.Eth1Data {
-=======
 	return b.eth1DataVal()
 }
 
 // eth1DataVal corresponding to the proof-of-work chain information stored in the beacon state.
 // This assumes that a lock is already held on BeaconState.
 func (b *BeaconState) eth1DataVal() *ethpb.Eth1Data {
->>>>>>> 0802c8fe
 	if b.eth1Data == nil {
 		return nil
 	}
@@ -45,15 +36,6 @@
 	b.lock.RLock()
 	defer b.lock.RUnlock()
 
-<<<<<<< HEAD
-	return b.eth1DataVotesInternal()
-}
-
-// eth1DataVotesInternal corresponds to votes from Ethereum on the canonical proof-of-work chain
-// data retrieved from eth1.
-// This assumes that a lock is already held on BeaconState.
-func (b *BeaconState) eth1DataVotesInternal() []*ethpb.Eth1Data {
-=======
 	return b.eth1DataVotesVal()
 }
 
@@ -61,7 +43,6 @@
 // data retrieved from eth1.
 // This assumes that a lock is already held on BeaconState.
 func (b *BeaconState) eth1DataVotesVal() []*ethpb.Eth1Data {
->>>>>>> 0802c8fe
 	if b.eth1DataVotes == nil {
 		return nil
 	}
@@ -79,15 +60,5 @@
 	b.lock.RLock()
 	defer b.lock.RUnlock()
 
-<<<<<<< HEAD
-	return b.eth1DepositIndexInternal()
-}
-
-// eth1DepositIndexInternal corresponds to the index of the deposit made to the
-// validator deposit contract at the time of this state's eth1 data.
-// This assumes that a lock is already held on BeaconState.
-func (b *BeaconState) eth1DepositIndexInternal() uint64 {
-=======
->>>>>>> 0802c8fe
 	return b.eth1DepositIndex
 }