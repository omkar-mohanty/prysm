--- conflicted
+++ resolved
@@ -5,191 +5,14 @@
 
 	"github.com/prysmaticlabs/prysm/beacon-chain/state/stateutil"
 	"github.com/prysmaticlabs/prysm/config/features"
-<<<<<<< HEAD
-	"github.com/prysmaticlabs/prysm/config/params"
-	"github.com/prysmaticlabs/prysm/crypto/hash"
-	"github.com/prysmaticlabs/prysm/encoding/bytesutil"
-	"github.com/prysmaticlabs/prysm/encoding/ssz"
-	"go.opencensus.io/trace"
-=======
 	ethpb "github.com/prysmaticlabs/prysm/proto/prysm/v1alpha1"
->>>>>>> d3c97da4
 )
 
 // computeFieldRoots returns the hash tree root computations of every field in
 // the beacon state as a list of 32 byte roots.
 func computeFieldRoots(ctx context.Context, state *BeaconState) ([][]byte, error) {
 	if features.Get().EnableSSZCache {
-<<<<<<< HEAD
-		return cachedHasher.computeFieldRootsWithHasher(ctx, state)
-	}
-	return nocachedHasher.computeFieldRootsWithHasher(ctx, state)
-}
-
-func (h *stateRootHasher) computeFieldRootsWithHasher(ctx context.Context, state *BeaconState) ([][]byte, error) {
-	ctx, span := trace.StartSpan(ctx, "beaconState.computeFieldRootsWithHasher")
-	defer span.End()
-
-	if state == nil {
-		return nil, errors.New("nil state")
-	}
-	hasher := hash.CustomSHA256Hasher()
-	fieldRoots := make([][]byte, params.BeaconConfig().BeaconStateFieldCount)
-
-	// Genesis time root.
-	genesisRoot := ssz.Uint64Root(state.genesisTimeInternal())
-	fieldRoots[0] = genesisRoot[:]
-
-	// Genesis validator root.
-	genesisValidatorsRoot := state.genesisValidatorRootInternal()
-	fieldRoots[1] = genesisValidatorsRoot[:]
-
-	// Slot root.
-	slotRoot := ssz.Uint64Root(uint64(state.slotInternal()))
-	fieldRoots[2] = slotRoot[:]
-
-	// Fork data structure root.
-	forkHashTreeRoot, err := ssz.ForkRoot(state.forkInternal())
-	if err != nil {
-		return nil, errors.Wrap(err, "could not compute fork merkleization")
-	}
-	fieldRoots[3] = forkHashTreeRoot[:]
-
-	// BeaconBlockHeader data structure root.
-	headerHashTreeRoot, err := stateutil.BlockHeaderRoot(state.latestBlockHeaderInternal())
-	if err != nil {
-		return nil, errors.Wrap(err, "could not compute block header merkleization")
-	}
-	fieldRoots[4] = headerHashTreeRoot[:]
-
-	// BlockRoots array root.
-	bRoots := make([][]byte, len(state.blockRootsInternal()))
-	for i := range bRoots {
-		tmp := state.blockRootsInternal()[i]
-		bRoots[i] = tmp[:]
-	}
-	blockRootsRoot, err := h.arraysRoot(bRoots, uint64(params.BeaconConfig().SlotsPerHistoricalRoot), "BlockRoots")
-	if err != nil {
-		return nil, errors.Wrap(err, "could not compute block roots merkleization")
-	}
-	fieldRoots[5] = blockRootsRoot[:]
-
-	// StateRoots array root.
-	sRoots := make([][]byte, len(state.stateRootsInternal()))
-	for i := range sRoots {
-		tmp := state.stateRootsInternal()[i]
-		sRoots[i] = tmp[:]
-	}
-	stateRootsRoot, err := h.arraysRoot(sRoots, uint64(params.BeaconConfig().SlotsPerHistoricalRoot), "StateRoots")
-	if err != nil {
-		return nil, errors.Wrap(err, "could not compute state roots merkleization")
-	}
-	fieldRoots[6] = stateRootsRoot[:]
-
-	// HistoricalRoots slice root.
-	hRoots := make([][]byte, len(state.historicalRootsInternal()))
-	for i := range hRoots {
-		tmp := state.historicalRootsInternal()[i]
-		hRoots[i] = tmp[:]
-	}
-	historicalRootsRt, err := ssz.ByteArrayRootWithLimit(hRoots, params.BeaconConfig().HistoricalRootsLimit)
-	if err != nil {
-		return nil, errors.Wrap(err, "could not compute historical roots merkleization")
-	}
-	fieldRoots[7] = historicalRootsRt[:]
-
-	// Eth1Data data structure root.
-	eth1HashTreeRoot, err := eth1Root(hasher, state.eth1DataInternal())
-	if err != nil {
-		return nil, errors.Wrap(err, "could not compute eth1data merkleization")
-	}
-	fieldRoots[8] = eth1HashTreeRoot[:]
-
-	// Eth1DataVotes slice root.
-	eth1VotesRoot, err := eth1DataVotesRoot(state.eth1DataVotesInternal())
-	if err != nil {
-		return nil, errors.Wrap(err, "could not compute eth1data votes merkleization")
-	}
-	fieldRoots[9] = eth1VotesRoot[:]
-
-	// Eth1DepositIndex root.
-	eth1DepositIndexBuf := make([]byte, 8)
-	binary.LittleEndian.PutUint64(eth1DepositIndexBuf, state.eth1DepositIndexInternal())
-	eth1DepositBuf := bytesutil.ToBytes32(eth1DepositIndexBuf)
-	fieldRoots[10] = eth1DepositBuf[:]
-
-	// Validators slice root.
-	validatorsRoot, err := h.validatorRegistryRoot(state.validatorsInternal())
-	if err != nil {
-		return nil, errors.Wrap(err, "could not compute validator registry merkleization")
-	}
-	fieldRoots[11] = validatorsRoot[:]
-
-	// Balances slice root.
-	balancesRoot, err := stateutil.Uint64ListRootWithRegistryLimit(state.balancesInternal())
-	if err != nil {
-		return nil, errors.Wrap(err, "could not compute validator balances merkleization")
-	}
-	fieldRoots[12] = balancesRoot[:]
-
-	// RandaoMixes array root.
-	mixes := make([][]byte, len(state.randaoMixesInternal()))
-	for i := range mixes {
-		tmp := state.randaoMixesInternal()[i]
-		mixes[i] = tmp[:]
-	}
-	randaoRootsRoot, err := h.arraysRoot(mixes, uint64(params.BeaconConfig().EpochsPerHistoricalVector), "RandaoMixes")
-	if err != nil {
-		return nil, errors.Wrap(err, "could not compute randao roots merkleization")
-	}
-	fieldRoots[13] = randaoRootsRoot[:]
-
-	// Slashings array root.
-	slashingsRootsRoot, err := ssz.SlashingsRoot(state.slashingsInternal())
-	if err != nil {
-		return nil, errors.Wrap(err, "could not compute slashings merkleization")
-	}
-	fieldRoots[14] = slashingsRootsRoot[:]
-
-	// PreviousEpochAttestations slice root.
-	prevAttsRoot, err := h.epochAttestationsRoot(state.previousEpochAttestationsInternal())
-	if err != nil {
-		return nil, errors.Wrap(err, "could not compute previous epoch attestations merkleization")
-	}
-	fieldRoots[15] = prevAttsRoot[:]
-
-	// CurrentEpochAttestations slice root.
-	currAttsRoot, err := h.epochAttestationsRoot(state.currentEpochAttestationsInternal())
-	if err != nil {
-		return nil, errors.Wrap(err, "could not compute current epoch attestations merkleization")
-	}
-	fieldRoots[16] = currAttsRoot[:]
-
-	// JustificationBits root.
-	justifiedBitsRoot := bytesutil.ToBytes32(state.justificationBitsInternal())
-	fieldRoots[17] = justifiedBitsRoot[:]
-
-	// PreviousJustifiedCheckpoint data structure root.
-	prevCheckRoot, err := ssz.CheckpointRoot(hasher, state.previousJustifiedCheckpointInternal())
-	if err != nil {
-		return nil, errors.Wrap(err, "could not compute previous justified checkpoint merkleization")
-	}
-	fieldRoots[18] = prevCheckRoot[:]
-
-	// CurrentJustifiedCheckpoint data structure root.
-	currJustRoot, err := ssz.CheckpointRoot(hasher, state.currentJustifiedCheckpointInternal())
-	if err != nil {
-		return nil, errors.Wrap(err, "could not compute current justified checkpoint merkleization")
-	}
-	fieldRoots[19] = currJustRoot[:]
-
-	// FinalizedCheckpoint data structure root.
-	finalRoot, err := ssz.CheckpointRoot(hasher, state.finalizedCheckpointInternal())
-	if err != nil {
-		return nil, errors.Wrap(err, "could not compute finalized checkpoint merkleization")
-=======
 		return stateutil.CachedHasher.ComputeFieldRootsWithHasherPhase0(ctx, state)
->>>>>>> d3c97da4
 	}
 	return stateutil.NocachedHasher.ComputeFieldRootsWithHasherPhase0(ctx, state)
 }