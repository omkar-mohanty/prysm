package v1

import (
	"fmt"

	"github.com/prysmaticlabs/prysm/beacon-chain/state/stateutil"
	fieldparams "github.com/prysmaticlabs/prysm/config/fieldparams"
	ethpb "github.com/prysmaticlabs/prysm/proto/prysm/v1alpha1"
)

// RotateAttestations sets the previous epoch attestations to the current epoch attestations and
// then clears the current epoch attestations.
func (b *BeaconState) RotateAttestations() error {
	b.lock.Lock()
	defer b.lock.Unlock()

	b.setPreviousEpochAttestations(b.currentEpochAttestationsInternal())
	b.setCurrentEpochAttestations([]*ethpb.PendingAttestation{})
	return nil
}

func (b *BeaconState) setPreviousEpochAttestations(val []*ethpb.PendingAttestation) {
	b.sharedFieldReferences[previousEpochAttestations].MinusRef()
	b.sharedFieldReferences[previousEpochAttestations] = stateutil.NewRef(1)

	b.previousEpochAttestations = val
	b.markFieldAsDirty(previousEpochAttestations)
	b.rebuildTrie[previousEpochAttestations] = true
}

func (b *BeaconState) setCurrentEpochAttestations(val []*ethpb.PendingAttestation) {
	b.sharedFieldReferences[currentEpochAttestations].MinusRef()
	b.sharedFieldReferences[currentEpochAttestations] = stateutil.NewRef(1)

	b.currentEpochAttestations = val
	b.markFieldAsDirty(currentEpochAttestations)
	b.rebuildTrie[currentEpochAttestations] = true
}

// AppendCurrentEpochAttestations for the beacon state. Appends the new value
// to the the end of list.
func (b *BeaconState) AppendCurrentEpochAttestations(val *ethpb.PendingAttestation) error {
	b.lock.Lock()
	defer b.lock.Unlock()

<<<<<<< HEAD
	atts := b.currentEpochAttestations
	max := uint64(params.BeaconConfig().SlotsPerEpoch) * params.BeaconConfig().MaxAttestations
=======
	atts := b.state.CurrentEpochAttestations
	max := uint64(fieldparams.CurrentEpochAttestationsLength)
>>>>>>> 5ab88da1
	if uint64(len(atts)) >= max {
		return fmt.Errorf("current pending attestation exceeds max length %d", max)
	}

	if b.sharedFieldReferences[currentEpochAttestations].Refs() > 1 {
		// Copy elements in underlying array by reference.
		atts = make([]*ethpb.PendingAttestation, len(b.currentEpochAttestations))
		copy(atts, b.currentEpochAttestations)
		b.sharedFieldReferences[currentEpochAttestations].MinusRef()
		b.sharedFieldReferences[currentEpochAttestations] = stateutil.NewRef(1)
	}

	b.currentEpochAttestations = append(atts, val)
	b.markFieldAsDirty(currentEpochAttestations)
	b.addDirtyIndices(currentEpochAttestations, []uint64{uint64(len(b.currentEpochAttestations) - 1)})
	return nil
}

// AppendPreviousEpochAttestations for the beacon state. Appends the new value
// to the the end of list.
func (b *BeaconState) AppendPreviousEpochAttestations(val *ethpb.PendingAttestation) error {
	b.lock.Lock()
	defer b.lock.Unlock()

<<<<<<< HEAD
	atts := b.previousEpochAttestations
	max := uint64(params.BeaconConfig().SlotsPerEpoch) * params.BeaconConfig().MaxAttestations
=======
	atts := b.state.PreviousEpochAttestations
	max := uint64(fieldparams.PreviousEpochAttestationsLength)
>>>>>>> 5ab88da1
	if uint64(len(atts)) >= max {
		return fmt.Errorf("previous pending attestation exceeds max length %d", max)
	}

	if b.sharedFieldReferences[previousEpochAttestations].Refs() > 1 {
		atts = make([]*ethpb.PendingAttestation, len(b.previousEpochAttestations))
		copy(atts, b.previousEpochAttestations)
		b.sharedFieldReferences[previousEpochAttestations].MinusRef()
		b.sharedFieldReferences[previousEpochAttestations] = stateutil.NewRef(1)
	}

	b.previousEpochAttestations = append(atts, val)
	b.markFieldAsDirty(previousEpochAttestations)
	b.addDirtyIndices(previousEpochAttestations, []uint64{uint64(len(b.previousEpochAttestations) - 1)})
	return nil
}<|MERGE_RESOLUTION|>--- conflicted
+++ resolved
@@ -43,13 +43,8 @@
 	b.lock.Lock()
 	defer b.lock.Unlock()
 
-<<<<<<< HEAD
 	atts := b.currentEpochAttestations
-	max := uint64(params.BeaconConfig().SlotsPerEpoch) * params.BeaconConfig().MaxAttestations
-=======
-	atts := b.state.CurrentEpochAttestations
 	max := uint64(fieldparams.CurrentEpochAttestationsLength)
->>>>>>> 5ab88da1
 	if uint64(len(atts)) >= max {
 		return fmt.Errorf("current pending attestation exceeds max length %d", max)
 	}
@@ -74,13 +69,8 @@
 	b.lock.Lock()
 	defer b.lock.Unlock()
 
-<<<<<<< HEAD
 	atts := b.previousEpochAttestations
-	max := uint64(params.BeaconConfig().SlotsPerEpoch) * params.BeaconConfig().MaxAttestations
-=======
-	atts := b.state.PreviousEpochAttestations
 	max := uint64(fieldparams.PreviousEpochAttestationsLength)
->>>>>>> 5ab88da1
 	if uint64(len(atts)) >= max {
 		return fmt.Errorf("previous pending attestation exceeds max length %d", max)
 	}
