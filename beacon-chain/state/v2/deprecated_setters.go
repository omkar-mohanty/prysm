--- conflicted
+++ resolved
@@ -2,7 +2,6 @@
 
 import (
 	"github.com/pkg/errors"
-	v1 "github.com/prysmaticlabs/prysm/beacon-chain/state/v1"
 	ethpb "github.com/prysmaticlabs/prysm/proto/prysm/v1alpha1"
 )
 
@@ -31,16 +30,7 @@
 	return errors.New("RotateAttestations is not supported for hard fork 1 beacon state")
 }
 
-<<<<<<< HEAD
-// ToProto is not supported for HF1 beacon state.
-func (b *BeaconState) ToProto() (*v1.BeaconState, error) {
-	return nil, errors.New("ToProto is not yet supported for hard fork 1 beacon state")
-}
-
-// SetLatestExecutionPayloadHeader is not supported for phase 0 beacon state.
-=======
 // SetLatestExecutionPayloadHeader is not supported for hard fork 1 beacon state.
->>>>>>> 94fd99f5
 func (b *BeaconState) SetLatestExecutionPayloadHeader(val *ethpb.ExecutionPayloadHeader) error {
 	return errors.New("SetLatestExecutionPayloadHeader is not supported for hard fork 1 beacon state")
 }